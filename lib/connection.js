var Errors = require('./errors');

var fs   = require('fs');
var q    = require('q');
var tls  = require('tls');
var net  = require('net');
var sysu = require('util');
var util = require('./util');
var events = require('events');
var debug = function() {};
if(process.env.DEBUG) {
	try {
		debug = require('debug')('apn');
	}
	catch (e) {
		console.log("Notice: 'debug' module is not available. This should be installed with `npm install debug` to enable debug messages", e);
		debug = function() {};
	}
}

/**
 * Create a new connection to the APN service.
 * @constructor
 * @param {Object} [options]
 * @config {String} [cert="cert.pem"] The filename of the connection certificate to load from disk
 * @config {Buffer|String} [certData] The certificate data. If supplied, will be used instead of loading from disk.
 * @config {String} [key="key.pem"] The filename of the connection key to load from disk
 * @config {Buffer|String} [keyData] The key data. If supplied will be used instead of loading from disk.
 * @config {Buffer[]|String[]} [ca] An array of strings or Buffers of trusted certificates. If this is omitted several well known "root" CAs will be used, like VeriSign. - You may need to use this as some environments don't include the CA used by Apple.
 * @config {String} [pfx] File path for private key, certificate and CA certs in PFX or PKCS12 format. If supplied will be used instead of certificate and key above
 * @config {Buffer|String} [pfxData] PFX or PKCS12 format data containing the private key, certificate and CA certs. If supplied will be used instead of loading from disk.
 * @config {String} [passphrase] The passphrase for the connection key, if required
 * @config {String} [gateway="gateway.push.apple.com"] The gateway server to connect to.
 * @config {Number} [port=2195] Gateway port
 * @config {Boolean} [rejectUnauthorized=true] Reject Unauthorized property to be passed through to tls.connect()
 * @config {Boolean} [enhanced=true] Whether to use the enhanced notification format (recommended)
 * @config {Function} [errorCallback] A callback which accepts 2 parameters (err, notification). Recommended when using enhanced format.
 * @config {Number} [cacheLength=100] Number of notifications to cache for error purposes (See Readme)
 * @config {Boolean} [autoAdjustCache=false] Whether the cache should grow in response to messages being lost after errors. (Will still emit a 'cacheTooSmall' event)
 * @config {Number} [connectionTimeout=0] The duration the socket should stay alive with no activity in milliseconds. 0 = Disabled.
 */
function Connection (options) {
	if(false === (this instanceof Connection)) {
        return new Connection(options);
    }
	this.options = {
		cert: 'cert.pem',
		certData: null,
		key: 'key.pem',
		keyData: null,
		ca: null,
		pfx: null,
		pfxData: null,
		passphrase: null,
		gateway: 'gateway.push.apple.com',
		port: 2195,
		rejectUnauthorized: true,
		enhanced: true,
		errorCallback: undefined,
		cacheLength: 100,
		autoAdjustCache: true,
		connectionTimeout: 0
	};
	
	util.extend(this.options, options);
	
	this.certData = null;
	this.keyData  = null;
	this.pfxData = null;
	
	this.deferredInitialize = null;
	this.deferredConnection = null;
	
	this.currentId = 0;
	this.cachedNotifications = [];
	this.notificationBuffer  = [];

	events.EventEmitter.call(this);
};

sysu.inherits(Connection, events.EventEmitter);

/**
 * @private
 */
Connection.prototype.checkInitialized = function () {
	if ((this.keyData && this.certData) || this.pfxData) {
		this.deferredInitialize.resolve();
	}
};

/**
 * You should never need to call this method, initialisation and connection is handled by {@link Connection#sendNotification}
 * @private
 */
Connection.prototype.initialize = function () {
	if (this.deferredInitialize) {
		return this.deferredInitialize.promise;
	}
	
	debug("Initialising module");
	this.deferredInitialize = q.defer();
	
	if(this.options.pfx != null || this.options.pfxData != null) {
		if(this.options.pfxData) {
			this.pfxData = this.options.pfxData;
		}
		else {
			fs.readFile(this.options.pfx, function (err, data) {
				if (err) {
					this.deferredInitialize.reject(err);
					return;
				}
				this.pfxData = data;
				this.checkInitialized();
			}.bind(this));
		}
	}
	else {
		if (this.options.certData) {
			this.certData = this.options.certData;
		}
		else {
			fs.readFile(this.options.cert, function (err, data) {
				if (err) {
					this.deferredInitialize.reject(err);
					return;
				}
				this.certData = data.toString();
				this.checkInitialized();
			}.bind(this));
		}
		
		if (this.options.keyData) {
			this.keyData = this.options.keyData;
		}
		else {
			fs.readFile(this.options.key, function (err, data) {
				if (err) {
					this.deferredInitialize.reject(err);
					return;
				}
				this.keyData = data.toString();
				this.checkInitialized();
			}.bind(this));
		}
	}
	
	this.checkInitialized();
	return this.deferredInitialize.promise;
};

/**
 * You should never need to call this method, initialisation and connection is handled by {@link Connection#sendNotification}
 * @private
 */
Connection.prototype.connect = function () {
	if (this.deferredConnection) {
		return this.deferredConnection.promise;
	}
	
	debug("Initialising connection");
	this.deferredConnection = q.defer();
	this.initialize().then(function () {
		var socketOptions = {};
		
		if(this.pfxData) {
			socketOptions.pfx = this.pfxData;
		}
		else {
			socketOptions.key = this.keyData;
			socketOptions.cert = this.certData;
			socketOptions.ca = this.options.ca;
		}
		socketOptions.passphrase = this.options.passphrase;
		socketOptions.rejectUnauthorized = this.options.rejectUnauthorized;
		socketOptions.socket = new net.Stream();

		this.socket = tls.connect(
			this.options['port'],
			this.options['gateway'],
			socketOptions,
			function () {
				debug("Connection established");
				this.emit('connected');
				this.deferredConnection.resolve();
			}.bind(this));
		

		this.socket.setNoDelay(false);
		this.socket.setTimeout(this.options.connectionTimeout);

		this.socket.on("error", this.errorOccurred.bind(this));
		this.socket.on("timeout", this.socketTimeout.bind(this));
		this.socket.on("data", this.handleTransmissionError.bind(this));
		this.socket.on("drain", this.socketDrained.bind(this));
		this.socket.on("clientError", this.errorOccurred.bind(this));
		this.socket.once("close", this.restartConnection.bind(this));

		this.socket.socket.connect(this.options['port'], this.options['gateway']);
	}.bind(this)).fail(function (error) {
		debug("Module initialisation error:", error);
		this.emit('error', error);
		this.deferredConnection.reject(error);
		this.deferredConnection = null;
	}.bind(this));
	
	return this.deferredConnection.promise;
};

/**
 * @private
 */
Connection.prototype.errorOccurred = function(err) {
	debug("Socket error occurred", err);
	this.emit('socketError', err);
	if(!this.deferredConnection.promise.isResolved()) {
		this.deferredConnection.reject(err);
	}
	else {
		this.raiseError(err, null);
	}
	this.destroyConnection();
};

/**
 * @private
 */
Connection.prototype.socketDrained = function() {
	debug("Socket drained");
	if(this.options.enhanced) {
		var notification = this.cachedNotifications[this.cachedNotifications.length - 1];
		this.emit('transmitted', notification);
	}
	if (this.socket && (this.socket.socket.bufferSize != 0 || !this.socket.writable)) {
		return;
	}
	debug("Socket writeable");
	if (this.notificationBuffer.length > 0) {
		debug("Sending notification from buffer");
		this.sendNotification(this.notificationBuffer.shift());
	}
};

/**
 * @private
 */
 Connection.prototype.socketTimeout = function() {
 	debug("Socket timeout");
 	this.emit('timeout');
 	this.socket.end();
 };

/**
 * @private
 */
Connection.prototype.destroyConnection = function() {
	debug("Destroying connection");
	if (this.socket) {
		this.socket.destroy();
	}
};

/**
 * @private
 */
Connection.prototype.restartConnection = function() {
	debug("Restarting connection");
	if (this.socket) {
		this.socket.removeAllListeners();
	}
	
	if(!this.deferredConnection.promise.isResolved()) {
		debug("Connection error occurred before TLS Handshake");
		this.deferredConnection.reject(new Error("Unable to connect"));
	}

	this.emit('disconnected');
	
	this.socket = undefined;
	this.deferredConnection = undefined;
	
	if (this.notificationBuffer.length) {
		debug("Notification queue has %d items, resending the first", this.notificationBuffer.length);
		this.sendNotification(this.notificationBuffer.shift());
	}
};

/**
 * @private
 */
Connection.prototype.bufferNotification = function (notification) {
	this.notificationBuffer.push(notification);
};

/**
 * @private
 */
Connection.prototype.cacheNotification = function (notification) {
	this.cachedNotifications.push(notification);
	if (this.cachedNotifications.length > this.options.cacheLength) {
		debug("Clearing notification %d from the cache", this.cachedNotifications[0]['_uid']);
		this.cachedNotifications.shift();
	}
};

/**
 * @private
 */
Connection.prototype.handleTransmissionError = function (data) {
	if (data[0] == 8) {
		if (!this.options.enhanced) {
			return;
		}
		
		var errorCode = data[1];
		var identifier = data.readUInt32BE(2);
		var notification = undefined;
		var foundNotification = false;
		var temporaryCache = [];
		
		debug("Notification %d caused an error: %d", identifier, errorCode);
		
		while (this.cachedNotifications.length) {
			notification = this.cachedNotifications.shift();
			if (notification['_uid'] == identifier) {
				foundNotification = true;
				break;
			}
			temporaryCache.push(notification);
		}
		
		if (foundNotification) {
			while (temporaryCache.length) {
				temporaryCache.shift();
			}
			this.emit('transmissionError', errorCode, notification);
			this.raiseError(errorCode, notification);
		}
		else {
			this.cachedNotifications = temporaryCache;

			if(this.cachedNotifications.length > 0) {
				var differentialSize = this.cachedNotifications[0]['_uid'] - notification['_uid']
				this.emit('cacheTooSmall', differentialSize);
				if(this.options.autoAdjustCache) {
					this.options.cacheLength += differentialSize * 2;
				}
			}

			this.emit('transmissionError', Errors["none"], null);
			this.raiseError(errorCode, null);
		}
		
		var count = this.cachedNotifications.length;
		debug("Buffering %d notifications", count);
		for (var i = 0; i < count; ++i) {
			notification = this.cachedNotifications.shift();
			this.bufferNotification(notification);
		}
	}
};

/**
 * @private
 */
Connection.prototype.raiseError = function(errorCode, notification) {
	debug("Raising error:", errorCode, notification);
<<<<<<< HEAD
	if(errorCode instanceof Error) {
		debug("Error occurred with trace:", errorCode.stack);
	}
	if (typeof this.options.errorCallback == 'function') {
=======
	if (notification && typeof notification.errorCallback == 'function' ) {
		notification.errorCallback(errorCode);
	} else if (typeof this.options.errorCallback == 'function') {
>>>>>>> e2438ed7
		this.options.errorCallback(errorCode, notification);
	}
};

/**
 * Send a notification to the APN service
 * @param {Notification} notification The notification object to be sent
 */
Connection.prototype.sendNotification = function (notification) {
	var token = notification.device.token;
	
	var encoding = notification.encoding || 'utf8';
	var message = JSON.stringify(notification);
	var messageLength = Buffer.byteLength(message, encoding);
	var position = 0;
	var data;

	if (token === undefined) {
		process.nextTick(function () {
			this.raiseError(Errors['missingDeviceToken'], notification);
		}.bind(this));
		return Errors['missingDeviceToken'];
	}
	if (messageLength > 255) {
		process.nextTick(function () {
			this.raiseError(Errors['invalidPayloadSize'], notification);
		}.bind(this));
		return Errors['invalidPayloadSize'];
	}

	this.connect().then(function() {
		debug("Sending notification");
		if (!this.socket || this.socket.socket.bufferSize !== 0 || !this.socket.writable) {
			this.bufferNotification(notification);
			return;
		}
	
		notification._uid = this.currentId++;
		if (this.currentId > 0xffffffff) {
			this.currentId = 0;
		}
	
		if (this.options.enhanced) {
			data = new Buffer(1 + 4 + 4 + 2 + token.length + 2 + messageLength);
			// Command
			data[position] = 1;
			position++;
	
			// Identifier
			data.writeUInt32BE(notification._uid, position);
			position += 4;
			
			// Expiry
			data.writeUInt32BE(notification.expiry, position);
			position += 4;
	
			this.cacheNotification(notification);
		}
		else {
			data = new Buffer(1 + 2 + token.length + 2 + messageLength);
			//Command
			data[position] = 0;
			position++;
		}
		// Token Length
		data.writeUInt16BE(token.length, position);
		position += 2;
		// Device Token
		position += token.copy(data, position, 0);
		// Payload Length
		data.writeUInt16BE(messageLength, position);
		position += 2;
		//Payload
		position += data.write(message, position, encoding);

		if(this.socket.write(data)) {
			this.socketDrained();
		}
	}.bind(this)).fail(function (error) {
		this.bufferNotification(notification);
		this.raiseError(error, notification);
	}.bind(this));

	return 0;
};

module.exports = Connection;<|MERGE_RESOLUTION|>--- conflicted
+++ resolved
@@ -366,16 +366,14 @@
  */
 Connection.prototype.raiseError = function(errorCode, notification) {
 	debug("Raising error:", errorCode, notification);
-<<<<<<< HEAD
+
 	if(errorCode instanceof Error) {
 		debug("Error occurred with trace:", errorCode.stack);
 	}
-	if (typeof this.options.errorCallback == 'function') {
-=======
+
 	if (notification && typeof notification.errorCallback == 'function' ) {
 		notification.errorCallback(errorCode);
 	} else if (typeof this.options.errorCallback == 'function') {
->>>>>>> e2438ed7
 		this.options.errorCallback(errorCode, notification);
 	}
 };
