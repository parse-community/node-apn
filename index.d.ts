/// <reference types="node" />

import { EventEmitter } from 'events';

export interface ProviderToken {
  /**
   * The filename of the provider token key (as supplied by Apple) to load from disk, or a Buffer/String containing the key data.
   */
  key: Buffer|string;
  /**
   * The ID of the key issued by Apple
   */
  keyId: string;
  /**
   * ID of the team associated with the provider token key
   */
  teamId: string;
}

export interface ProviderOptions {
  /**
   * Configuration for Provider Authentication Tokens. (Defaults to: null i.e. fallback to Certificates)
   */
  token?: ProviderToken;
  /**
   * The filename of the connection certificate to load from disk, or a Buffer/String containing the certificate data. (Defaults to: `cert.pem`)
   */
  cert?: string|Buffer;
  /**
   * The filename of the connection key to load from disk, or a Buffer/String containing the key data. (Defaults to: `key.pem`)
   */
  key?: string|Buffer;
  /**
   * An array of trusted certificates. Each element should contain either a filename to load, or a Buffer/String (in PEM format) to be used directly. If this is omitted several well known "root" CAs will be used. - You may need to use this as some environments don't include the CA used by Apple (entrust_2048).
   */
  ca?: (string|Buffer)[];
  /**
   * File path for private key, certificate and CA certs in PFX or PKCS12 format, or a Buffer containing the PFX data. If supplied will always be used instead of certificate and key above.
   */
  pfx?: string|Buffer;
  /**
   * The passphrase for the connection key, if required
   */
  passphrase?: string;
  /**
   * Specifies which environment to connect to: Production (if true) or Sandbox - The hostname will be set automatically. (Defaults to NODE_ENV == "production", i.e. false unless the NODE_ENV environment variable is set accordingly)
   */
  production?: boolean;
  /**
   * Reject Unauthorized property to be passed through to tls.connect() (Defaults to `true`)
   */
  rejectUnauthorized?: boolean;
  /**
   * The maximum number of connection failures that will be tolerated before `apn` will "terminate". (Defaults to: 3)
   */
  connectionRetryLimit?: number;
  /**
   * The maximum time in ms that apn will wait for a response to a request. (Defaults to: 5000)
   */
  requestTimeout?: number;
  /**
   * Connect through an HTTP proxy
   */
  proxy?: { host: string, port: number|string }
}

export interface MultiProviderOptions extends ProviderOptions {
  /**
   * The number of clients in this round robin pool. Defaults to 2.
   */
  clientCount?: number
}

interface ApsAlert {
  body?: string
  "loc-key"?: string
  "loc-args"?: any[]
  title?: string
  "title-loc-key"?: string
  "title-loc-args"?: any[]
  "subtitle-loc-key"?: string
  "subtitle-loc-args"?: any[]
  action?: string
  "action-loc-key"?: string
}

interface ApsSound {
  critical: number; // 1
  name: string;
  volume: number;
}

interface Aps {
  alert?: string | ApsAlert
  "launch-image"?: string
  badge?: number
  sound?: string | ApsSound
  "content-available"?: undefined | 1
  "mutable-content"?: undefined | 1
  "url-args"?: string[]
  category?: string
  "thread-id"?: string
  "interruption-level"?: string
  "relevance-score"?: number
  "filter-criteria"?: string
  "stale-date"?: number
  "content-state"?: Object
  timestamp?: number
  event?: string
  "dismissal-date"?: number
  "attributes-type"?: string
  attributes?: Object
}

export interface ResponseSent {
  device: string;
}
export interface ResponseFailure {
  device: string;
  error?: Error;
  status?: number;
  response?: {
    reason: string;
    timestamp?: string;
  };
}

export interface Responses {
  sent:   ResponseSent[];
  failed: ResponseFailure[];
}

export class Provider extends EventEmitter {
  constructor(options: ProviderOptions);
  /**
   * This is main interface for sending notifications. Create a Notification object and pass it in, along with a single recipient or an array of them and node-apn will take care of the rest, delivering a copy of the notification to each recipient.
   *
   * A "recipient" is a String containing the hex-encoded device token.
   */
  send(notification: Notification, recipients: string|string[]): Promise<Responses>;

  /**
   * Set an info logger, and optionally an errorLogger to separately log errors.
   *
   * In order to log, these functions must have a property '.enabled' that is true.
   * (The default logger uses the npm 'debug' module which sets '.enabled'
   * based on the DEBUG environment variable)
   */
  setLogger(logger: (msg: string) => void, errorLogger?: (msg: string) => void): Promise<Responses>;

  /**
   * Indicate to node-apn that it should close all open connections when the queue of pending notifications is fully drained. This will allow your application to terminate.
   */
  shutdown(callback?: () => void): void;
}

export class MultiProvider extends EventEmitter {
  constructor(options: MultiProviderOptions);
  /**
   * This is main interface for sending notifications. Create a Notification object and pass it in, along with a single recipient or an array of them and node-apn will take care of the rest, delivering a copy of the notification to each recipient.
   *
   * A "recipient" is a String containing the hex-encoded device token.
   */
  send(notification: Notification, recipients: string|string[]): Promise<Responses>;

  /**
   * Set an info logger, and optionally an errorLogger to separately log errors.
   *
   * In order to log, these functions must have a property '.enabled' that is true.
   * (The default logger uses the npm 'debug' module which sets '.enabled' 
   * based on the DEBUG environment variable)
   */
  setLogger(logger: (msg: string) => void, errorLogger?: (msg: string) => void): Promise<Responses>;

  /**
   * Indicate to node-apn that it should close all open connections when the queue of pending notifications is fully drained. This will allow your application to terminate.
   */
  shutdown(callback?: () => void): void;
}

<<<<<<< HEAD
export type NotificationPushType = 'background' | 'alert' | 'voip' | 'location' | 'complication' | 'fileprovider' | 'mdm' | 'pushtotalk' | 'liveactivity';
=======
export type NotificationPushType = 'background' | 'alert' | 'voip' | 'pushtotalk' | 'liveactivity';
>>>>>>> e28b1405

export interface NotificationAlertOptions {
  title?: string;
  subtitle?: string;
  body: string;
  "title-loc-key"?: string;
  "title-loc-args"?: string[];
  "subtitle-loc-key"?: string;
  "subtitle-loc-args"?: string[];
  "action-loc-key"?: string;
  "loc-key"?: string;
  "loc-args"?: string[];
  "launch-image"?: string;
}

export class Notification {
  /**
   * You can optionally pass in an object representing the payload, or configure properties on the returned object.
   */
  constructor(payload?: any);

  /**
   * Required: The destination topic for the notification.
   */
  public topic: string;
  /**
   * A UUID to identify the notification with APNS. If an id is not supplied, APNS will generate one automatically. If an error occurs the response will contain the id. This property populates the apns-id header.
   */
  public id: string;
  /**
   * A UUID to identify this request.
   */
  public requestId: string;
  /**
   * A base64-encoded string that identifies the channel to publish the payload.
     The channel ID is generated by sending channel creation request to APNs.
   */
  public channelId: string;
  /**
   * The UNIX timestamp representing when the notification should expire. This does not contribute to the 2048 byte payload size limit. An expiry of 0 indicates that the notification expires immediately.
   */
  public expiry: number;
  /**
   * Multiple notifications with same collapse identifier are displayed to the user as a single notification. The value should not exceed 64 bytes.
   */
  public collapseId: string;
  /**
   * Multiple notifications with same collapse identifier are displayed to the user as a single notification. The value should not exceed 64 bytes.
   */
  public requestId: string;
  /**
   * An optional custom request identifier that’s returned back in the response. The request identifier must be encoded as a UUID string.
   */
  public channelId: string;
  /**
   * Provide one of the following values:
   *
   * - 10 - The push message is sent immediately. (Default)
   *   > The push notification must trigger an alert, sound, or badge on the device. It is an error use this priority for a push that contains only the content-available key.
   * - 5 - The push message is sent at a time that conserves power on the device receiving it.
   */
  public priority: number;
  /**
   * The type of the notification.
   */
  public pushType: NotificationPushType;

  /**
   * An app-specific identifier for grouping related notifications.
   */
  public threadId: string;

  /**
   * This Object is JSON encoded and sent as the notification payload. When properties have been set on notification.aps (either directly or with convenience setters) these are added to the payload just before it is sent. If payload already contains an aps property it is replaced.
   */
  public payload: any;
  public aps: Aps;

  /**
   * If supplied this payload will be encoded and transmitted as-is. The convenience setters will have no effect on the JSON output.
   */
  public rawPayload: any;

  /**
   * The value to specify for `payload.aps.badge`
   */
  public badge: number;
  /**
   * The value to specify for `payload.aps.sound`
   */
  public sound: string | ApsSound;
  /**
   * The value to specify for `payload.aps.alert` can be either a `String` or an `Object` as outlined by the payload documentation.
   */
  public alert: string|NotificationAlertOptions;
  /**
   * Setting this to true will specify "content-available" in the payload when it is compiled.
   */
  public contentAvailable: boolean;
  /**
   *
   */
  public mutableContent: boolean;
  /**
   * The value to specify for the `mdm` field where applicable.
   */
  public mdm: string|Object;
  /**
   * The value to specify for `payload.aps['url-args']`. This used for Safari Push NOtifications and should be an array of values in accordance with the Web Payload Documentation.
   */
  public urlArgs: string[];
}

export function token(token: (string | Buffer)) : string<|MERGE_RESOLUTION|>--- conflicted
+++ resolved
@@ -178,11 +178,7 @@
   shutdown(callback?: () => void): void;
 }
 
-<<<<<<< HEAD
-export type NotificationPushType = 'background' | 'alert' | 'voip' | 'location' | 'complication' | 'fileprovider' | 'mdm' | 'pushtotalk' | 'liveactivity';
-=======
-export type NotificationPushType = 'background' | 'alert' | 'voip' | 'pushtotalk' | 'liveactivity';
->>>>>>> e28b1405
+export type NotificationPushType = 'background' | 'alert' | 'voip' | 'pushtotalk' | 'liveactivity' | 'location' | 'complication' | 'fileprovider' | 'mdm';
 
 export interface NotificationAlertOptions {
   title?: string;
